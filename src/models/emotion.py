--- conflicted
+++ resolved
@@ -9,7 +9,6 @@
 
 class EmotionDetector:
     def __init__(self):
-<<<<<<< HEAD
         """Initialize emotion detection with DeepFace and temporal smoothing."""
         self.emotions = ['neutral', 'happy', 'sad', 'surprise', 'angry', 'fear', 'disgust']
         self.history = {}  # Store prediction history for each face
@@ -24,51 +23,14 @@
 
     def detect(self, frame: np.ndarray, bbox: Tuple[int, int, int, int]) -> str:
         """Detect emotion in a face image using DeepFace with temporal smoothing.
-=======
-        """Initialize emotion detection using simple heuristics."""
-        self.history = {}
-        self.history_length = 5
-        logger.info("Emotion detection initialized")
-
-    def _get_face_id(self, bbox: Tuple[int, int, int, int]) -> str:
-        """Generate a face ID based on position."""
-        x, y, w, h = bbox
-        return f"{x//10}_{y//10}"
-
-    def _estimate_emotion(self, face_roi: np.ndarray) -> str:
-        """Estimate emotion using facial features."""
-        # Convert to grayscale
-        gray = cv2.cvtColor(face_roi, cv2.COLOR_BGR2GRAY)
->>>>>>> 3a7c0f9a
         
-        # Calculate facial features
-        features = {
-            'avg_intensity': np.mean(gray),
-            'std_intensity': np.std(gray),
-            'gradient_y': np.mean(np.abs(cv2.Sobel(gray, cv2.CV_64F, 0, 1))),
-            'gradient_x': np.mean(np.abs(cv2.Sobel(gray, cv2.CV_64F, 1, 0)))
-        }
-        
-        # Analyze vertical gradient (useful for detecting smiles)
-        mouth_region = gray[int(gray.shape[0]*0.6):int(gray.shape[0]*0.9), :]
-        mouth_gradient = np.mean(np.abs(cv2.Sobel(mouth_region, cv2.CV_64F, 0, 1)))
-        
-        # Simple emotion classification based on features
-        if mouth_gradient > 20:  # High vertical gradient in mouth region
-            if features['std_intensity'] < 40:  # Smooth texture
-                return "Happy"
-            else:
-                return "Surprised"
-        else:  # Low vertical gradient
-            if features['std_intensity'] > 45:  # High texture variation
-                return "Angry"
-            elif features['avg_intensity'] < 100:  # Darker regions
-                return "Sad"
-            else:
-                return "Neutral"
-
-    def detect(self, frame: np.ndarray, bbox: Tuple[int, int, int, int]) -> str:
-        """Detect emotion with temporal smoothing."""
+        Args:
+            frame: Input BGR image
+            bbox: Face bounding box (x, y, width, height)
+            
+        Returns:
+            Predicted emotion label
+        """
         try:
             face_id = self._get_face_id(bbox)
             
@@ -76,7 +38,6 @@
             if face_id not in self.history:
                 self.history[face_id] = deque(maxlen=self.history_length)
             
-<<<<<<< HEAD
             # Extract face region with margin
             x, y, w, h = bbox
             margin = 20
@@ -98,39 +59,16 @@
             
             # Get dominant emotion
             emotion = result[0]['dominant_emotion'].lower()
-=======
-            # Extract face ROI
-            x, y, w, h = bbox
-            face_roi = frame[y:y+h, x:x+w]
-            
-            # Ensure minimum size
-            if face_roi.size == 0 or w < 20 or h < 20:
-                return "Unknown"
-            
-            # Get emotion prediction
-            emotion = self._estimate_emotion(face_roi)
->>>>>>> 3a7c0f9a
             
             # Add to history
             self.history[face_id].append(emotion)
             
             # Get most common emotion from history for stability
             if len(self.history[face_id]) > 0:
-<<<<<<< HEAD
                 stable_emotion = max(set(self.history[face_id]), key=list(self.history[face_id]).count)
                 return stable_emotion.capitalize()
             
             return emotion.capitalize()
-=======
-                emotion_counts = {}
-                for e in self.history[face_id]:
-                    emotion_counts[e] = emotion_counts.get(e, 0) + 1
-                
-                smoothed_emotion = max(emotion_counts.items(), key=lambda x: x[1])[0]
-                return smoothed_emotion
-            
-            return emotion
->>>>>>> 3a7c0f9a
             
         except Exception as e:
             logger.error(f"Error in emotion detection: {str(e)}")
